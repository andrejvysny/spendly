<?php

namespace App\Policies;

use App\Models\Merchant;
<<<<<<< HEAD
use App\Models\User;
=======
>>>>>>> b86df30b

class MerchantPolicy extends OwnedByUserPolicy
{
    // Additional merchant-specific authorization logic can be placed here
}<|MERGE_RESOLUTION|>--- conflicted
+++ resolved
@@ -3,10 +3,6 @@
 namespace App\Policies;
 
 use App\Models\Merchant;
-<<<<<<< HEAD
-use App\Models\User;
-=======
->>>>>>> b86df30b
 
 class MerchantPolicy extends OwnedByUserPolicy
 {
