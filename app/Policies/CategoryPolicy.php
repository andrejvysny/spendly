<?php

namespace App\Policies;

use App\Models\Category;
<<<<<<< HEAD
use App\Models\User;
=======
>>>>>>> b86df30b

class CategoryPolicy extends OwnedByUserPolicy
{
    // Additional category-specific authorization logic can be placed here
}<|MERGE_RESOLUTION|>--- conflicted
+++ resolved
@@ -2,11 +2,6 @@
 
 namespace App\Policies;
 
-use App\Models\Category;
-<<<<<<< HEAD
-use App\Models\User;
-=======
->>>>>>> b86df30b
 
 class CategoryPolicy extends OwnedByUserPolicy
 {
