<?php

namespace Database\Factories;

use App\Models\Account;
use App\Models\Transaction;
use Illuminate\Database\Eloquent\Factories\Factory;

class TransactionFactory extends Factory
{
    protected $model = Transaction::class;

    public function definition(): array
    {
        $types = ['TRANSFER', 'DEPOSIT', 'WITHDRAWAL', 'PAYMENT'];
        $type = $this->faker->randomElement($types);
        $amount = $this->faker->randomFloat(2, -1000, 2000);
        $date = $this->faker->dateTimeBetween('-3 months', 'now');
        $targetIban = $type === 'TRANSFER' ? $this->faker->iban('SK') : null;
        $sourceIban = $type === 'TRANSFER' ? $this->faker->iban('SK') : null;
        $partner = $this->faker->company();

        $identifierFields = [
            'amount' => $amount,
            'currency' => 'EUR',
            'booked_date' => $date->format('Y-m-d H:i:s'),
            'source_iban' => $sourceIban,
            'target_iban' => $targetIban,
            'partner' => $partner,
        ];
        ksort($identifierFields);
<<<<<<< HEAD
        $identifier = hash('sha256', json_encode($identifierFields));
=======
        $identifierJson = json_encode($identifierFields, JSON_THROW_ON_ERROR);
        $identifier = hash('sha256', $identifierJson);
>>>>>>> bd6ab953

        return [
            'transaction_id' => 'TRX-'.$this->faker->unique()->numerify('######'),
            'amount' => $amount,
            'currency' => 'EUR',
            'booked_date' => $date,
            'processed_date' => $date,
            'description' => $this->faker->sentence(3),
            'target_iban' => $targetIban,
            'source_iban' => $sourceIban,
            'partner' => $partner,
            'type' => $type,
            'metadata' => null,
            'balance_after_transaction' => $amount,
            'account_id' => Account::first()->id,
            'duplicate_identifier' => $identifier,
            'original_amount' => $identifierFields['amount'],
            'original_currency' => $identifierFields['currency'],
            'original_booked_date' => $identifierFields['booked_date'],
            'original_source_iban' => $identifierFields['source_iban'],
            'original_target_iban' => $identifierFields['target_iban'],
            'original_partner' => $identifierFields['partner'],
        ];
    }
}<|MERGE_RESOLUTION|>--- conflicted
+++ resolved
@@ -29,12 +29,8 @@
             'partner' => $partner,
         ];
         ksort($identifierFields);
-<<<<<<< HEAD
-        $identifier = hash('sha256', json_encode($identifierFields));
-=======
         $identifierJson = json_encode($identifierFields, JSON_THROW_ON_ERROR);
         $identifier = hash('sha256', $identifierJson);
->>>>>>> bd6ab953
 
         return [
             'transaction_id' => 'TRX-'.$this->faker->unique()->numerify('######'),
