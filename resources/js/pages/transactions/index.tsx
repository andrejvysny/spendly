//WIP

import CreateTransactionModal from '@/components/transactions/CreateTransactionModal';
import TransactionList from '@/components/transactions/TransactionList';
import { Button } from '@/components/ui/button';
import { DateRangeInput, TextInput } from '@/components/ui/form-inputs';
import { LoadingDots } from '@/components/ui/loading-dots';
import { Select, SelectContent, SelectItem, SelectTrigger, SelectValue } from '@/components/ui/select';
import { SmartForm } from '@/components/ui/smart-form';
import { Switch } from '@/components/ui/switch';
import useLoadMore from '@/hooks/use-load-more';
import AppLayout from '@/layouts/app-layout';
import PageHeader from '@/layouts/page-header';
import { BreadcrumbItem, Category, Merchant, Transaction } from '@/types/index';
import { Head, router } from '@inertiajs/react';
import axios from 'axios';
import debounce from 'lodash/debounce';
import { useCallback, useEffect, useMemo, useRef, useState } from 'react';
import { z } from 'zod';
import '../../bootstrap';

interface Props {
    transactions: {
        data: Transaction[];
        current_page: number;
        has_more_pages: boolean;
        last_page: number;
        total: number;
    };
    monthlySummaries: Record<string, { income: number; expense: number; balance: number }>;
    totalSummary?: {
        count: number;
        income: number;
        expense: number;
        balance: number;
        categoriesCount: number;
        merchantsCount: number;
        uncategorizedCount: number;
        noMerchantCount: number;
    };
    isFiltered?: boolean;
    categories: Category[];
    merchants: Merchant[];
    accounts: { id: number; name: string }[];
    filters?: {
        search?: string;
        account_id?: string;
        transactionType?: 'income' | 'expense' | 'transfer' | 'all' | '';
        amountFilterType?: 'exact' | 'range' | 'above' | 'below' | 'all' | '';
        amountMin?: string;
        amountMax?: string;
        amountExact?: string;
        amountAbove?: string;
        amountBelow?: string;
        dateFrom?: string;
        dateTo?: string;
        dateRange?: { from: string; to: string };
        merchant_id?: string;
        category_id?: string;
    };
}

interface TotalSummary {
    count: number;
    income: number;
    expense: number;
    balance: number;
    categoriesCount: number;
    merchantsCount: number;
    uncategorizedCount: number;
    noMerchantCount: number;
}

type FilterValues = {
    search?: string;
    account_id?: string;
    transactionType?: 'income' | 'expense' | 'transfer' | 'all' | '';
    amountFilterType?: 'exact' | 'range' | 'above' | 'below' | 'all' | '';
    amountFilter?: string;
    amountMin?: string;
    amountMax?: string;
    amountExact?: string;
    amountAbove?: string;
    amountBelow?: string;
    dateFrom?: string;
    dateTo?: string;
    dateRange?: {
        from?: string;
        to?: string;
    };
    merchant_id?: string;
    category_id?: string;
};

// Zod schemas for SmartForm components
const searchSchema = z.object({
    search: z.string(),
});

const amountFilterSchema = z.object({
    amountFilter: z.string(),
});

const dateRangeSchema = z.object({
    dateRange: z.object({
        from: z.string(),
        to: z.string(),
    }),
});

async function fetchTransactions(
    params: FilterValues,
    page?: number,
): Promise<{
    data: Transaction[];
    current_page: number;
    has_more_pages: boolean;
    monthlySummaries: Record<string, { income: number; expense: number; balance: number }>;
    totalSummary?: TotalSummary;
    totalCount?: number;
}> {
    const endpoint = page ? '/transactions/load-more' : '/transactions/filter';
    const filteredParams = filterEmptyValues(params);

    function filterEmptyValues(obj: Record<string, unknown>): Record<string, unknown> {
        return Object.fromEntries(
            Object.entries(obj).filter(
                ([, v]) => v !== '' && v !== null && v !== undefined && !(typeof v === 'object' && Object.values(v).every((sv) => sv === '')),
            ),
        );
    }
    const response = await axios.get(endpoint, {
        params: page ? { ...filteredParams, page } : filteredParams,
        headers: {
            'X-CSRF-TOKEN': document.querySelector('meta[name="csrf-token"]')?.getAttribute('content') || '',
            'Content-Type': 'application/json',
            Accept: 'application/json',
        },
    });

    if (response.data.transactions) {
        const transactions = response.data.transactions;
        return {
            data: transactions.data,
            current_page: transactions.current_page,
            has_more_pages: transactions.current_page < transactions.last_page,
            monthlySummaries: response.data.monthlySummaries || {},
            totalSummary: response.data.totalSummary as TotalSummary | undefined,
            totalCount: transactions.total,
        };
    }

<<<<<<< HEAD
    interface TransactionData {
        transactions?: {
            has_more_pages?: boolean;
            hasMorePages?: boolean;
        };
        hasMorePages?: boolean;
    }

    function getHasMorePages(data: TransactionData): boolean {
        return data.transactions?.has_more_pages ?? data.transactions?.hasMorePages ?? data.hasMorePages ?? false;
    }
=======
>>>>>>> 4c0609cf
    throw new Error(`Invalid response from endpoint "${endpoint}". Response data: ${JSON.stringify(response.data)}`);
}

/**
 * Displays and manages a paginated, filterable list of financial transactions with summary analytics and transaction creation capabilities.
 *
 * Provides UI for searching, filtering, and paginating transactions, as well as viewing summary statistics and creating new transactions. Supports dynamic filter application with debounced API calls, infinite scroll pagination, and real-time updates upon transaction creation.
 *
 * @param transactions - Initial paginated transaction data, including current page and pagination status.
 * @param monthlySummaries - Initial monthly summary data for transactions.
 * @param totalSummary - Initial total summary metrics for filtered transactions.
 * @param isFiltered - Indicates if filters are initially applied.
 * @param categories - List of available transaction categories.
 * @param merchants - List of available merchants.
 * @param accounts - List of available accounts.
 * @param filters - Optional initial filter values.
 *
 * @returns The main transactions page layout with filters, analytics, transaction list, and creation modal.
 */
export default function Index({
    transactions: initialTransactions,
    monthlySummaries: initialSummaries,
    totalSummary: initialTotalSummary,
    isFiltered: initialIsFiltered,
    categories,
    merchants,
    accounts,
    filters = {},
}: Props) {
    const [isCreateModalOpen, setIsCreateModalOpen] = useState(false);
    const [isLoading, setIsLoading] = useState(false);
    const {
        data: transactions,
        loadMore,
        hasMore: hasMorePages,
        isLoadingMore,
        reset,
        totalCount,
    } = useLoadMore<Transaction, FilterValues>({
        initialData: initialTransactions.data,
        initialPage: initialTransactions.current_page,
        initialHasMore: initialTransactions.last_page > initialTransactions.current_page,
        initialTotalCount: initialTransactions.total,
        fetcher: fetchTransactions,
    });
    const [monthlySummaries, setMonthlySummaries] = useState(initialSummaries);
    const [totalSummary, setTotalSummary] = useState(initialTotalSummary);
    const [isFiltered, setIsFiltered] = useState(initialIsFiltered);
    const [showMonthlySummary, setShowMonthlySummary] = useState(true);
    const [filterValues, setFilterValues] = useState<FilterValues>({
        search: filters.search || '',
        account_id: filters.account_id || 'all',
        transactionType: filters.transactionType || 'all',
        amountFilterType: filters.amountFilterType || 'all',
        amountFilter: '',
        amountMin: filters.amountMin || '',
        amountMax: filters.amountMax || '',
        amountExact: filters.amountExact || '',
        amountAbove: filters.amountAbove || '',
        amountBelow: filters.amountBelow || '',
        dateFrom: filters.dateFrom || '',
        dateTo: filters.dateTo || '',
        dateRange: filters.dateRange || { from: '', to: '' },
        merchant_id: filters.merchant_id || 'all',
        category_id: filters.category_id || 'all',
    });

    // Skip initial fetch on page load if no filters are active
    const [initialLoadComplete, setInitialLoadComplete] = useState(false);

    // Define hasActiveFilters and resetValues before they are used in hooks
    const hasActiveFilters = useCallback(() => {
        return Object.entries(filterValues).some(([key, value]) => {
            if (key === 'dateRange') return false;
            if (key === 'dateFrom' || key === 'dateTo') {
                return value !== '' && value !== null && value !== undefined;
            }
            if (typeof value === 'object' && value !== null) {
                if (Array.isArray(value)) {
                    return value.length > 0;
                }
                return Object.values(value).some((v) => v !== '' && v !== 'all' && v !== null && v !== undefined);
            }
            return value !== '' && value !== 'all' && value !== null && value !== undefined;
        });
    }, [filterValues]);

    const resetValues: FilterValues = useMemo(
        () => ({
            search: '',
            account_id: 'all',
            transactionType: 'all' as const,
            amountFilterType: 'all' as const,
            amountFilter: '',
            amountMin: '',
            amountMax: '',
            amountExact: '',
            amountAbove: '',
            amountBelow: '',
            dateFrom: '',
            dateTo: '',
            dateRange: { from: '', to: '' },
            merchant_id: 'all',
            category_id: 'all',
        }),
        [],
    );

    useEffect(() => {
        // Mark initial load as complete so we know future changes should trigger filters
        setInitialLoadComplete(true);
    }, []);

    // A separate handler for each individual filter change that checks if value is not empty
    const handleFilterChange = (name: keyof FilterValues, value: string | number | boolean | { from: string; to: string } | null | undefined) => {
        // Only proceed if the value has actually changed
        if (filterValues[name] === value) {
            return; // Skip if the value hasn't changed
        }

        // Update the filter values
        const newValues = { ...filterValues, [name]: value };
        setFilterValues(newValues);

        // Only trigger API call if meaningful changes AND initial load is complete
        if (initialLoadComplete) {
            const isValueMeaningful = value !== '' && value !== 'all' && value !== null && value !== undefined;
            const wasValueMeaningful =
                filterValues[name] !== '' && filterValues[name] !== 'all' && filterValues[name] !== null && filterValues[name] !== undefined;

            // Only fetch if adding a meaningful filter or removing a previously active filter
            if (isValueMeaningful || wasValueMeaningful) {
                debouncedFetchTransactions(newValues);
            }
        }
    };

    // Parse amount input to extract operation and values
    const parseAmountInput = (input: string): { type: string; values: number[] } => {
        input = input.trim();

        // Check for range pattern (10-50)
        if (input.includes('-')) {
            const [min, max] = input.split('-').map((v) => Math.abs(parseFloat(v)));
            if (!isNaN(min) && !isNaN(max)) {
                return { type: 'range', values: [min, max] };
            }
        }

        // Check for less than (<50)
        if (input.startsWith('<')) {
            const value = Math.abs(parseFloat(input.substring(1)));
            if (!isNaN(value)) {
                return { type: 'less', values: [value] };
            }
        }

        // Check for greater than (>50)
        if (input.startsWith('>')) {
            const value = Math.abs(parseFloat(input.substring(1)));
            if (!isNaN(value)) {
                return { type: 'greater', values: [value] };
            }
        }

        // Check for exact match (=50 or just 50)
        const exactValue = Math.abs(parseFloat(input.startsWith('=') ? input.substring(1) : input));
        if (!isNaN(exactValue)) {
            return { type: 'exact', values: [exactValue] };
        }

        return { type: 'invalid', values: [] };
    };

    // Handler specifically for amount filtering
    const handleAmountChange = (value: string) => {
        // Update the display value
        const newValues = { ...filterValues, amountFilter: value };

        // Clear all specific amount fields
        newValues.amountExact = '';
        newValues.amountMin = '';
        newValues.amountMax = '';
        newValues.amountAbove = '';
        newValues.amountBelow = '';
        newValues.amountFilterType = 'all'; // Reset the filter type

        if (value) {
            const parsed = parseAmountInput(value);
            console.log('Parsed amount input:', parsed);

            switch (parsed.type) {
                case 'exact':
                    newValues.amountExact = parsed.values[0].toString();
                    newValues.amountFilterType = 'exact';
                    break;
                case 'range':
                    newValues.amountMin = parsed.values[0].toString();
                    newValues.amountMax = parsed.values[1].toString();
                    newValues.amountFilterType = 'range';
                    break;
                case 'greater':
                    newValues.amountAbove = parsed.values[0].toString();
                    newValues.amountFilterType = 'above';
                    break;
                case 'less':
                    newValues.amountBelow = parsed.values[0].toString();
                    newValues.amountFilterType = 'below';
                    break;
            }
        }

        console.log('New filter values:', newValues);
        setFilterValues(newValues);

        // Only fetch if we have a valid input or we're clearing the filter AND initial load is complete
        if (initialLoadComplete && (value === '' || parseAmountInput(value).type !== 'invalid')) {
            debouncedFetchTransactions(newValues);
        }
    };

    // Get unique accounts for dropdown
    const accountOptions = useMemo(() => {
        return [{ value: 'all', label: 'All Accounts' }, ...accounts.map((account) => ({ value: account.id.toString(), label: account.name }))];
    }, [accounts]);

    // Get merchant and category options for dropdowns
    const merchantOptions = useMemo(() => {
        return [{ value: 'all', label: 'All Merchants' }, ...merchants.map((merchant) => ({ value: merchant.id.toString(), label: merchant.name }))];
    }, [merchants]);

    const categoryOptions = useMemo(() => {
        return [
            { value: 'all', label: 'All Categories' },
            ...categories.map((category) => ({ value: category.id.toString(), label: category.name })),
        ];
    }, [categories]);

    // Check if a filter has a non-default value
    const isFilterActive = (name: string): boolean => {
        switch (name) {
            case 'search':
                return !!filterValues.search;
            case 'account_id':
            case 'merchant_id':
            case 'category_id':
                return filterValues[name] !== 'all';
            case 'transactionType':
                return filterValues.transactionType !== 'all';
            case 'amountFilter':
                return !!filterValues.amountFilter;
            case 'amountMin':
            case 'amountMax':
            case 'amountExact':
            case 'amountAbove':
            case 'amountBelow':
            case 'dateFrom':
            case 'dateTo':
                return !!filterValues[name];
            default:
                return false;
        }
    };

    // Get filter label style based on active state
    const getFilterLabelStyle = (name: string): string => {
        return isFilterActive(name) ? 'font-medium text-green-600' : 'font-medium';
    };

    // Debounced fetch function
    const fetchTransactionsLogic = useCallback(
        async (values: FilterValues) => {
            console.log('Fetching transactions with values:', values);
            setIsLoading(true);
            try {
                const isResettingFilters =
                    !hasActiveFilters() ||
                    Object.values(values).every(
                        (value) =>
                            value === '' ||
                            value === 'all' ||
                            value === null ||
                            value === undefined ||
                            (typeof value === 'object' && Object.values(value).every((v) => v === '')),
                    );

                const result = await fetchTransactions(values);
                if (process.env.NODE_ENV === 'development') {
                    console.log('API response:', result);
                }
                if (result.data) {
                    reset(result.data, result.current_page, result.has_more_pages, result.totalCount);
                    setMonthlySummaries(result.monthlySummaries || {});
                    if (isResettingFilters) {
                        setTotalSummary(undefined);
                        setIsFiltered(false);
                    } else {
                        setTotalSummary(result.totalSummary || undefined);
                        setIsFiltered(
                            Object.values(values).some((value) => value !== '' && value !== 'all' && value !== null && value !== undefined),
                        );
                    }
                } else {
                    console.error('Invalid response format:', result);
                }
            } catch (error) {
                console.error('Error fetching filtered transactions:', error);
            } finally {
                setIsLoading(false);
            }
        },
        [hasActiveFilters, setIsLoading, reset, setMonthlySummaries, setTotalSummary, setIsFiltered],
    );

    const debouncedFetchTransactions = useMemo(() => debounce(fetchTransactionsLogic, 300), [fetchTransactionsLogic]);

    // Call the API when search term changes
    useEffect(() => {
        if (filterValues.search !== undefined && initialLoadComplete) {
            // Only fetch if the search term has a value
            if (filterValues.search) {
                debouncedFetchTransactions(filterValues);
            }
        }
    }, [filterValues, debouncedFetchTransactions, initialLoadComplete]);

    // Update isFiltered state when filter values change with improved handling
    const previousFilterStateRef = useRef(false);
    useEffect(() => {
        if (initialLoadComplete) {
            const isFilterActive = hasActiveFilters();

            // Only reload if we're going from filtered -> not filtered (clearing filters)
            if (previousFilterStateRef.current && !isFilterActive) {
                // Reset filter state
                setIsFiltered(false);
                // Reload transactions without filters, only once
                debouncedFetchTransactions(resetValues);
            } else {
                // Just update the filtered state
                setIsFiltered(isFilterActive);
            }

            // Update ref for next comparison
            previousFilterStateRef.current = isFilterActive;
        }
    }, [filterValues, initialLoadComplete, debouncedFetchTransactions, hasActiveFilters, resetValues]);

    // Load more transactions
    const handleLoadMore = async () => {
        await loadMore(filterValues);
    };

    const breadcrumbs: BreadcrumbItem[] = [
        {
            title: 'Transactions',
            href: '/transactions',
        },
    ];

    const handleCreateTransaction = (transaction: Omit<Transaction, 'id' | 'created_at' | 'updated_at' | 'account'>) => {
        // Create a new object with only the properties we want to send
        const payload = {
            transaction_id: transaction.transaction_id,
            amount: transaction.amount,
            currency: transaction.currency,
            booked_date: transaction.booked_date,
            processed_date: transaction.processed_date,
            description: transaction.description,
            target_iban: transaction.target_iban,
            source_iban: transaction.source_iban,
            partner: transaction.partner,
            type: transaction.type,
            balance_after_transaction: transaction.balance_after_transaction,
            note: transaction.note,
            recipient_note: transaction.recipient_note,
            place: transaction.place,
            category_id: transaction.category?.id,
            merchant_id: transaction.merchant?.id,
        };

        router.post('/transactions', payload, {
            onSuccess: () => {
                setIsCreateModalOpen(false);
                // Refresh transactions after creating a new one
                debouncedFetchTransactions(filterValues);
            },
            preserveScroll: true,
        });
    };

    return (
        <AppLayout breadcrumbs={breadcrumbs}>
            <Head title="Transactions" />
            <div className="mx-auto w-full max-w-7xl p-4">
                <div className="mx-auto w-full max-w-7xl">
                    <PageHeader
                        title="Transactions"
                        buttons={[
                            {
                                onClick: () => setIsCreateModalOpen(true),
                                label: '+ New Transaction',
                            },
                        ]}
                    />
                </div>
            </div>

            <div className="mx-auto w-full max-w-7xl p-4 pt-0">
                <div className="mx-auto flex w-full max-w-5xl gap-6">
                    {/* Left: Sticky Account Details, Settings, Analytics */}
                    <div className="w-full max-w-xs flex-shrink-0">
                        <div className="sticky top-8">
                            {/* Display Options - Moved above filters */}
                            <div className="bg-card mb-6 w-full rounded-xl border-1 p-6 shadow-xs">
                                <div className="flex items-center justify-between">
                                    <label className="text-sm font-medium">Show Monthly Summary</label>
                                    <Switch checked={showMonthlySummary} onCheckedChange={setShowMonthlySummary} />
                                </div>
                            </div>

                            <div className="bg-card mb-6 w-full rounded-xl border-1 p-6 shadow-xs">
                                <h3 className="mb-4 text-lg font-semibold">Filters</h3>

                                {/* Search input with debounce */}
                                <div className="mb-4">
                                    <label className={`mb-1 block text-sm ${getFilterLabelStyle('search')}`}>Search transactions</label>
                                    <div className="relative">
                                        <SmartForm
                                            schema={searchSchema}
                                            defaultValues={{ search: filterValues.search || '' }}
                                            onChange={(values) => {
                                                // Only update and trigger if the value actually changed
                                                const newSearch = values.search;
                                                if (newSearch !== filterValues.search) {
                                                    const newValues = { ...filterValues, search: newSearch };
                                                    setFilterValues(newValues);

                                                    if (newSearch) {
                                                        debouncedFetchTransactions(newValues);
                                                    } else if (filterValues.search) {
                                                        // If clearing a previously set search, also update the filter
                                                        debouncedFetchTransactions(newValues);
                                                    }
                                                }
                                            }}
                                            formProps={{ className: 'space-y-4' }}
                                        >
                                            {() => (
                                                <div className="relative">
                                                    <TextInput name="search" placeholder="Search..." label="" />
                                                    {isLoading && filterValues.search && (
                                                        <div className="absolute top-1/2 right-3 -translate-y-1/2">
                                                            <div className="h-4 w-4 animate-spin rounded-full border-b-2 border-gray-900"></div>
                                                        </div>
                                                    )}
                                                </div>
                                            )}
                                        </SmartForm>
                                    </div>
                                </div>

                                {/* Other filters with automatic application */}
                                <div className="space-y-4">
                                    <div className="mb-2">
                                        <label className={`mb-1 block text-sm ${getFilterLabelStyle('account_id')}`}>Account</label>
                                        <Select value={filterValues.account_id} onValueChange={(value) => handleFilterChange('account_id', value)}>
                                            <SelectTrigger className="w-full">
                                                <SelectValue placeholder="Select account" />
                                            </SelectTrigger>
                                            <SelectContent>
                                                {accountOptions.map((option) => (
                                                    <SelectItem key={option.value} value={option.value}>
                                                        {option.label}
                                                    </SelectItem>
                                                ))}
                                            </SelectContent>
                                        </Select>
                                    </div>

                                    <div className="mb-2">
                                        <label className={`mb-1 block text-sm ${getFilterLabelStyle('transactionType')}`}>Transaction Type</label>
                                        <Select
                                            value={filterValues.transactionType}
                                            onValueChange={(value) => handleFilterChange('transactionType', value)}
                                        >
                                            <SelectTrigger className="w-full">
                                                <SelectValue placeholder="Select transaction type" />
                                            </SelectTrigger>
                                            <SelectContent>
                                                <SelectItem value="all">All Types</SelectItem>
                                                <SelectItem value="income">Income</SelectItem>
                                                <SelectItem value="expense">Expense</SelectItem>
                                                <SelectItem value="transfer">Transfer</SelectItem>
                                            </SelectContent>
                                        </Select>
                                    </div>

                                    {/* Absolute amount filter */}
                                    <div className="mb-3">
                                        <label
                                            className={`mb-1 block text-sm ${isFilterActive('amountFilter') ? 'font-medium text-green-600' : 'font-medium'}`}
                                        >
                                            Amount Filter (Absolute Value)
                                        </label>
                                        <div className="relative">
                                            <SmartForm
                                                schema={amountFilterSchema}
                                                defaultValues={{ amountFilter: filterValues.amountFilter || '' }}
                                                onChange={(values) => {
                                                    const newAmountFilter = values.amountFilter;
                                                    if (newAmountFilter !== filterValues.amountFilter) {
                                                        handleAmountChange(newAmountFilter);
                                                    }
                                                }}
                                            >
                                                {() => (
                                                    <div>
                                                        <TextInput name="amountFilter" label="" placeholder="e.g. >100, <50, 100-200, =100" />
                                                        <div className="mt-1 text-xs text-gray-500">
                                                            Use absolute values. Transaction type determines sign. Use &gt; for greater than, &lt; for
                                                            less than, - for range, or just enter a number for exact match
                                                        </div>
                                                    </div>
                                                )}
                                            </SmartForm>
                                        </div>
                                    </div>

                                    <div className="mb-2">
                                        <label
                                            className={`mb-1 block text-sm ${isFilterActive('dateFrom') || isFilterActive('dateTo') ? 'font-medium text-green-600' : 'font-medium'}`}
                                        >
                                            Date Range
                                        </label>
                                        <SmartForm
                                            schema={dateRangeSchema}
                                            defaultValues={{
                                                dateRange: {
                                                    from: filterValues.dateFrom || '',
                                                    to: filterValues.dateTo || '',
                                                },
                                            }}
                                            onChange={(values) => {
                                                if (values.dateRange) {
                                                    const newDateFrom = values.dateRange.from || '';
                                                    const newDateTo = values.dateRange.to || '';

                                                    // Only trigger API call if values actually changed
                                                    if (newDateFrom !== filterValues.dateFrom || newDateTo !== filterValues.dateTo) {
                                                        const newValues = {
                                                            ...filterValues,
                                                            dateFrom: newDateFrom,
                                                            dateTo: newDateTo,
                                                        };

                                                        // Always update the filter values
                                                        setFilterValues(newValues);

                                                        // Check if we have any active filters
                                                        const hasActiveFilters =
                                                            newValues.search ||
                                                            newValues.account_id !== 'all' ||
                                                            newValues.transactionType !== 'all' ||
                                                            newValues.amountFilter ||
                                                            newValues.merchant_id !== 'all' ||
                                                            newValues.category_id !== 'all' ||
                                                            newDateFrom ||
                                                            newDateTo;

                                                        // If we have active filters or we're clearing the date range, fetch transactions
                                                        if (initialLoadComplete && (hasActiveFilters || (!newDateFrom && !newDateTo))) {
                                                            debouncedFetchTransactions(newValues);
                                                        }
                                                    }
                                                }
                                            }}
                                        >
                                            {() => <DateRangeInput name="dateRange" placeholder="Select date range" />}
                                        </SmartForm>
                                    </div>

                                    <div className="mb-2">
                                        <label className={`mb-1 block text-sm ${getFilterLabelStyle('merchant_id')}`}>Merchant</label>
                                        <Select value={filterValues.merchant_id} onValueChange={(value) => handleFilterChange('merchant_id', value)}>
                                            <SelectTrigger className="w-full">
                                                <SelectValue placeholder="Select merchant" />
                                            </SelectTrigger>
                                            <SelectContent>
                                                {merchantOptions.map((option) => (
                                                    <SelectItem key={option.value} value={option.value}>
                                                        {option.label}
                                                    </SelectItem>
                                                ))}
                                            </SelectContent>
                                        </Select>
                                    </div>

                                    <div className="mb-2">
                                        <label className={`mb-1 block text-sm ${getFilterLabelStyle('category_id')}`}>Category</label>
                                        <Select value={filterValues.category_id} onValueChange={(value) => handleFilterChange('category_id', value)}>
                                            <SelectTrigger className="w-full">
                                                <SelectValue placeholder="Select category" />
                                            </SelectTrigger>
                                            <SelectContent>
                                                {categoryOptions.map((option) => (
                                                    <SelectItem key={option.value} value={option.value}>
                                                        {option.label}
                                                    </SelectItem>
                                                ))}
                                            </SelectContent>
                                        </Select>
                                    </div>

                                    <div className="mt-6 flex justify-end">
                                        <Button
                                            variant="outline"
                                            onClick={() => {
                                                // Set the reset flag to prevent extra API calls in effects
                                                previousFilterStateRef.current = false;

                                                // Reset all filter values, clear total summary, and set filtered to false
                                                setFilterValues(resetValues);
                                                setTotalSummary(undefined);
                                                setIsFiltered(false);

                                                // Force reload the page to get fresh data without filters
                                                router.get(
                                                    '/transactions',
                                                    {},
                                                    {
                                                        preserveState: false,
                                                        preserveScroll: true,
                                                    },
                                                );
                                            }}
                                        >
                                            Reset All Filters
                                        </Button>
                                    </div>
                                </div>
                            </div>

                            {/* Analytics/Graphs Placeholder */}
                            <div className="bg-card mb-6 w-full rounded-xl border-1 p-6 shadow-xs">
                                <h3 className="mb-4 text-lg font-semibold">Category spending</h3>
                                <div className="flex h-32 items-center justify-center text-current">
                                    {/* Replace with real chart component */}
                                    <span>coming soon…</span>
                                </div>
                            </div>
                        </div>
                    </div>

                    {/* Right: Transactions List */}
                    <div className="flex-1">
                        <div className="flex flex-col gap-6">
                            {isLoading ? (
                                <div className="flex h-[calc(100vh-200px)] items-center justify-center">
                                    <LoadingDots size="lg" className="text-primary" />
                                </div>
                            ) : (
                                <>
                                    {isFiltered &&
                                        totalSummary &&
                                        Object.keys(totalSummary).length > 0 &&
                                        (filterValues.search ||
                                            filterValues.account_id !== 'all' ||
                                            filterValues.transactionType !== 'all' ||
                                            filterValues.amountFilter ||
                                            filterValues.dateFrom ||
                                            filterValues.dateTo ||
                                            filterValues.merchant_id !== 'all' ||
                                            filterValues.category_id !== 'all') && (
                                            <div className="mb-4">
                                                <div className="mb-2 flex items-center justify-between">
                                                    <h3 className="text-muted-foreground text-base font-semibold">Filter Results Summary</h3>
                                                    <button
                                                        onClick={() => {
                                                            // Set the reset flag to prevent extra API calls in effects
                                                            previousFilterStateRef.current = false;

                                                            // Reset filter values and state
                                                            setFilterValues(resetValues);
                                                            setIsFiltered(false);

                                                            // Force reload the page to get fresh data without filters
                                                            router.get(
                                                                '/transactions',
                                                                {},
                                                                {
                                                                    preserveState: false,
                                                                    preserveScroll: true,
                                                                },
                                                            );
                                                        }}
                                                        className="text-primary text-sm font-medium hover:underline"
                                                    >
                                                        Clear All Filters
                                                    </button>
                                                </div>
                                                <div className="bg-card mb-4 rounded-xl border-1 border-current p-3 shadow">
                                                    <div className="grid grid-cols-4 gap-2">
                                                        {/* First row - Financial metrics */}
                                                        <div className="flex flex-col">
                                                            <span className="text-xs text-gray-400">Transactions</span>
                                                            <span className="text-base font-medium">{totalSummary.count}</span>
                                                        </div>
                                                        <div className="flex flex-col">
                                                            <span className="text-xs text-gray-400">Income</span>
                                                            <span className="text-base font-medium text-green-500">
                                                                +{totalSummary.income.toFixed(2)}€
                                                            </span>
                                                        </div>
                                                        <div className="flex flex-col">
                                                            <span className="text-xs text-gray-400">Expense</span>
                                                            <span className="text-destructive-foreground text-base font-medium">
                                                                -{totalSummary.expense.toFixed(2)}€
                                                            </span>
                                                        </div>
                                                        <div className="flex flex-col">
                                                            <span className="text-xs text-gray-400">Balance</span>
                                                            <span
                                                                className={`text-base font-medium ${totalSummary.balance >= 0 ? 'text-green-500' : 'text-destructive-foreground'}`}
                                                            >
                                                                {totalSummary.balance.toFixed(2)}€
                                                            </span>
                                                        </div>

                                                        {/* Second row - Categorization metrics */}
                                                        <div className="flex flex-col">
                                                            <span className="text-xs text-gray-400">Categories</span>
                                                            <span className="text-base font-medium">{totalSummary.categoriesCount}</span>
                                                        </div>
                                                        <div className="flex flex-col">
                                                            <span className="text-xs text-gray-400">Merchants</span>
                                                            <span className="text-base font-medium">{totalSummary.merchantsCount}</span>
                                                        </div>
                                                        <div className="flex flex-col">
                                                            <span className="text-xs text-gray-400">Uncategorized</span>
                                                            <span className="text-base font-medium">{totalSummary.uncategorizedCount}</span>
                                                        </div>
                                                        <div className="flex flex-col">
                                                            <span className="text-xs text-gray-400">No Merchant</span>
                                                            <span className="text-base font-medium">{totalSummary.noMerchantCount}</span>
                                                        </div>
                                                    </div>
                                                </div>
                                            </div>
                                        )}

                                    <TransactionList
                                        transactions={transactions}
                                        monthlySummaries={monthlySummaries}
                                        categories={categories}
                                        merchants={merchants}
                                        showMonthlySummary={showMonthlySummary}
                                        hasMorePages={hasMorePages}
                                        onLoadMore={handleLoadMore}
                                        isLoadingMore={isLoadingMore}
                                        totalCount={totalCount}
                                    />
                                </>
                            )}

                            <CreateTransactionModal
                                isOpen={isCreateModalOpen}
                                onClose={() => setIsCreateModalOpen(false)}
                                onSubmit={handleCreateTransaction}
                            />
                        </div>
                    </div>
                </div>
            </div>
        </AppLayout>
    );
}<|MERGE_RESOLUTION|>--- conflicted
+++ resolved
@@ -150,7 +150,6 @@
         };
     }
 
-<<<<<<< HEAD
     interface TransactionData {
         transactions?: {
             has_more_pages?: boolean;
@@ -162,8 +161,6 @@
     function getHasMorePages(data: TransactionData): boolean {
         return data.transactions?.has_more_pages ?? data.transactions?.hasMorePages ?? data.hasMorePages ?? false;
     }
-=======
->>>>>>> 4c0609cf
     throw new Error(`Invalid response from endpoint "${endpoint}". Response data: ${JSON.stringify(response.data)}`);
 }
 
