--- conflicted
+++ resolved
@@ -150,12 +150,6 @@
         };
     }
 
-<<<<<<< HEAD
-    function getHasMorePages(data: Record<string, unknown>): boolean {
-        return data.transactions?.has_more_pages ?? data.transactions?.hasMorePages ?? data.hasMorePages ?? false;
-    }
-=======
->>>>>>> bd6ab953
     throw new Error(`Invalid response from endpoint "${endpoint}". Response data: ${JSON.stringify(response.data)}`);
 }
 
