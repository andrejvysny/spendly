--- conflicted
+++ resolved
@@ -101,11 +101,7 @@
     useEffect(() => {
         const fetchSavedMappings = async () => {
             try {
-<<<<<<< HEAD
-                const response = await axios.get(route("imports.mappings.get"));
-=======
                 const response = await axios.get(route('imports.mappings.get'));
->>>>>>> 6ea257a9
                 setSavedMappings(response.data.mappings || []);
             } catch (err) {
                 console.error('Failed to load saved mappings', err);
@@ -247,13 +243,7 @@
         setError(null);
 
         try {
-<<<<<<< HEAD
-            const response = await axios.post(
-                route("imports.wizard.configure", { import: importId })
-                , {
-=======
             const response = await axios.post(route('imports.wizard.configure', { import: importId }), {
->>>>>>> 6ea257a9
                 column_mapping: columnMapping,
                 date_format: dateFormat,
                 amount_format: amountFormat,
@@ -509,15 +499,7 @@
                         <thead className="bg-card border-foreground border-b">
                             <tr>
                                 {headers.map((header, index) => (
-<<<<<<< HEAD
-                                    <th
-                                        key={index}
-                                        className="px-4 py-2 text-left"
-                                        style={{ minWidth: `${Math.max(header.length * 8, 100)}px` }}
-                                    >
-=======
                                     <th key={index} className="px-4 py-2 text-left" style={{ minWidth: `${Math.max(header.length * 8, 100)}px` }}>
->>>>>>> 6ea257a9
                                         {header}
                                     </th>
                                 ))}
@@ -529,19 +511,10 @@
                                     {row.map((cell, cellIndex) => (
                                         <td
                                             key={cellIndex}
-<<<<<<< HEAD
-                                            className="text-foreground px-4 py-2 max-w-md"
-                                            style={{ minWidth: `${Math.max(headers[cellIndex]?.length * 8 || 0, 100)}px` }}
-                                        >
-                                            <div className="overflow-hidden text-ellipsis whitespace-nowrap">
-                                                {cell}
-                                            </div>
-=======
                                             className="text-foreground max-w-md px-4 py-2"
                                             style={{ minWidth: `${Math.max(headers[cellIndex]?.length * 8 || 0, 100)}px` }}
                                         >
                                             <div className="overflow-hidden text-ellipsis whitespace-nowrap">{cell}</div>
->>>>>>> 6ea257a9
                                         </td>
                                     ))}
                                 </tr>
