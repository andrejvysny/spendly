import { Transaction } from '@/types/index';
import { formatDate } from '@/utils/date';
import axios from 'axios';
import { Save, SquarePen } from 'lucide-react';
import { useState, useRef, useEffect } from 'react';

interface Props {
    transaction: Transaction;
}

const textareaClass = 'w-full rounded bg-gray-200 p-1 outline-0 dark:bg-gray-500 resize-none';

function AutoResizeTextarea(props: React.TextareaHTMLAttributes<HTMLTextAreaElement>) {
    const ref = useRef<HTMLTextAreaElement>(null);

    useEffect(() => {
        if (ref.current) {
            ref.current.style.height = 'auto';
            ref.current.style.height = `${ref.current.scrollHeight}px`;
        }
    }, [props.value]);

    return (
        <textarea
            ref={ref}
            {...props}
            className={`${textareaClass} ${props.className ?? ''}`.trim()}
            onInput={(e) => {
                e.currentTarget.style.height = 'auto';
                e.currentTarget.style.height = `${e.currentTarget.scrollHeight}px`;
                props.onInput?.(e);
            }}
        />
    );
}

/**
 * Displays detailed information about a transaction with inline editing capabilities for select fields.
 *
 * Allows users to view and edit the description, note, partner, and place fields of a transaction. Changes are saved to the backend via a PUT request. Additional transaction details, such as dates, IBANs, type, balance, and metadata, are displayed in a structured layout. Collapsible sections are used for metadata and import data when present.
 *
 * @param transaction - The transaction object to display and edit.
 *
 * @remark
 * The component immediately exits edit mode after initiating a save, regardless of whether the backend update succeeds. Errors during the save operation are logged to the console but do not affect the UI state.
 */
export default function TransactionDetails({ transaction }: Props) {
    const [isEditable, setIsEditable] = useState(false);
    const [editedDescription, setEditedDescription] = useState(transaction.description || '');
    const [editedNote, setEditedNote] = useState(transaction.note || '');
    const [editedPlace, setEditedPlace] = useState(transaction.place || '');
    const [editedPartner, setEditedPartner] = useState(transaction.partner || '');

    const handleSave = () => {
        const updatedTransaction = {
            description: editedDescription || null,
            note: editedNote || null,
            partner: editedPartner || null,
            place: editedPlace || null,
        };

        axios
            .put(`/transactions/${transaction.id}`, updatedTransaction)
            .then((response) => {
                console.log('Transaction updated:', response.data);

                if (response.status === 200) {
                    setIsEditable(false);
                }
            })
            .catch((error) => {
                console.error('Error updating transaction:', error);
            });

        //TODO: Implement the save logic here
        // Here you would typically send the updatedTransaction to your backend API
        // For example:
        // api.updateTransaction(updatedTransaction).then(() => {
        //     if (closeDetails) {
        //         setIsEditable(false);
        //     }
        // });

        console.log('Updated Transaction:', updatedTransaction);
        setIsEditable(false);
    };

    return (
        <div className="bg-background relative mt-2 rounded-lg p-4 text-base">
            <span className="absolute top-0 right-0 p-1">
                {isEditable ? (
                    <Save className="cursor-pointer text-yellow-600" onClick={() => handleSave()} />
                ) : (
                    <SquarePen className="text-muted-foreground hover:text-primary cursor-pointer" onClick={() => setIsEditable(true)} />
                )}
            </span>

            <div className="border-muted-foreground mb-2 grid grid-cols-1 gap-4 border-b border-dashed pb-2">
                <div>
                    <p className="text-muted-foreground text-sm">Transaction ID</p>
                    <p>{transaction.transaction_id}</p>
                </div>
                {/* Description field */}
                <div>
                    <p className="text-muted-foreground text-sm">Description</p>
                    {isEditable ? (
                        <AutoResizeTextarea
<<<<<<< HEAD
                            aria-label="Description"
                            value={editedDescription}
                            onChange={(e) => setEditedDescription(e.target.value)}
=======
                            value={editedDescription}
                            onChange={(e) => setEditedDescription(e.target.value)}
                            label="Transaction description"
                            id="transaction-description"
>>>>>>> b86df30b
                        />
                    ) : (
                        <p>{editedDescription ?? '-'}</p>
                    )}
                </div>

                {/* Note field */}
                <div>
                    <p className="text-muted-foreground text-sm">Note</p>
                    {isEditable ? (
                        <AutoResizeTextarea
<<<<<<< HEAD
                            aria-label="Note"
                            value={editedNote}
                            onChange={(e) => setEditedNote(e.target.value)}
=======
                            value={editedNote}
                            onChange={(e) => setEditedNote(e.target.value)}
                            label="Transaction note"
                            id="transaction-note"
>>>>>>> b86df30b
                        />
                    ) : (
                        <p>{editedNote ?? '-'}</p>
                    )}
                </div>
            </div>

            {/* Dates */}
            <div className="border-muted-foreground mb-4 grid grid-cols-2 gap-4 border-b border-dashed pb-2">
                <div>
                    <p className="text-muted-foreground text-sm">Booked Date</p>
                    <p>{formatDate(transaction.booked_date)}</p>
                </div>
                <div>
                    <p className="text-muted-foreground text-sm">Processed Date</p>
                    <p>{formatDate(transaction.processed_date)}</p>
                </div>

                {/* Partner Information */}
                <div>
                    <p className="text-muted-foreground text-sm">Partner</p>
                    {isEditable ? (
                        <AutoResizeTextarea
<<<<<<< HEAD
                            aria-label="Partner"
                            value={editedPartner}
                            onChange={(e) => setEditedPartner(e.target.value)}
=======
                            value={editedPartner}
                            onChange={(e) => setEditedPartner(e.target.value)}
                            label="Transaction partner"
                            id="transaction-partner"
>>>>>>> b86df30b
                        />
                    ) : (
                        <p>{editedPartner ?? '-'}</p>
                    )}
                </div>

                <div>
                    <p className="text-muted-foreground text-sm">Place</p>
                    {isEditable ? (
                        <AutoResizeTextarea
<<<<<<< HEAD
                            aria-label="Place"
                            value={editedPlace}
                            onChange={(e) => setEditedPlace(e.target.value)}
=======
                            value={editedPlace}
                            onChange={(e) => setEditedPlace(e.target.value)}
                            label="Transaction place"
                            id="transaction-place"
>>>>>>> b86df30b
                        />
                    ) : (
                        <p>{editedPlace ?? '-'}</p>
                    )}
                </div>
                <div>
                    <p className="text-muted-foreground text-sm">Target IBAN</p>
                    <p>{transaction.target_iban || '-'}</p>
                </div>
                <div>
                    <p className="text-muted-foreground text-sm">Source IBAN</p>
                    <p>{transaction.source_iban || '-'}</p>
                </div>
            </div>

            <div className="border-muted-foreground mb-4 grid grid-cols-2 gap-4 border-b border-dashed pb-2">
                {/* Basic Information */}
                <div>
                    <p className="text-muted-foreground text-sm">Type</p>
                    <p>{transaction.type}</p>
                </div>
                <div>
                    <p className="text-muted-foreground text-sm">Balance After</p>
                    <p>
                        {Number(transaction.balance_after_transaction).toFixed(2)} {transaction.currency || '-'}
                    </p>
                </div>
            </div>

            {transaction.metadata && (
                <SimpleCollapse title="Additional Information" className="mb-4">
                    <pre className="text-sm whitespace-pre-wrap text-gray-300">{JSON.stringify(transaction.metadata, null, 2)}</pre>
                </SimpleCollapse>
            )}

            {transaction.import_data && (
                <SimpleCollapse title={'Original Imported Data'}>
                    <pre className="text-sm whitespace-pre-wrap text-gray-300">
                        {(() => {
                            try {
                                const parsed =
                                    typeof transaction.import_data === 'string' ? JSON.parse(transaction.import_data) : transaction.import_data;
                                return JSON.stringify(parsed, null, 2);
                            } catch {
                                return String(transaction.import_data);
                            }
                        })()}
                    </pre>
                </SimpleCollapse>
            )}
        </div>
    );
}

/**
 * Renders a collapsible section with a title and expandable content.
 *
 * @param title - The title displayed in the summary of the collapsible section.
 * @param children - The content shown when the section is expanded.
 */
export function SimpleCollapse({ children, title, ...props }: { children: React.ReactNode; title: string }) {
    return (
        <div {...props}>
            <details className="group">
                <summary className="flex cursor-pointer items-center justify-between">
                    <h4 className="text-muted-foreground text-sm">{title}</h4>
                    <span className="transition-transform group-open:rotate-180">
                        <svg
                            xmlns="http://www.w3.org/2000/svg"
                            width="24"
                            height="24"
                            viewBox="0 0 24 24"
                            fill="none"
                            stroke="currentColor"
                            strokeWidth="2"
                            strokeLinecap="round"
                            strokeLinejoin="round"
                            className="h-4 w-4"
                        >
                            <path d="m6 9 6 6 6-6" />
                        </svg>
                    </span>
                </summary>
                <div className="mt-2 rounded-lg">{children}</div>
            </details>
        </div>
    );
}

/**
 * Auto-resizing textarea component with consistent styling and accessibility
 */
function AutoResizeTextarea({ 
    value, 
    onChange, 
    label,
    id,
    ...props 
}: { 
    value: string;
    onChange: (e: React.ChangeEvent<HTMLTextAreaElement>) => void;
    label: string;
    id: string;
} & React.TextareaHTMLAttributes<HTMLTextAreaElement>) {
    const textareaRef = useRef<HTMLTextAreaElement>(null);

    useEffect(() => {
        if (textareaRef.current) {
            textareaRef.current.style.height = 'auto';
            textareaRef.current.style.height = `${textareaRef.current.scrollHeight}px`;
        }
    }, [value]);

    return (
        <textarea
            ref={textareaRef}
            id={id}
            value={value}
            onChange={onChange}
            aria-label={label}
            className="w-full rounded bg-gray-200 p-1 outline-0 dark:bg-gray-500 min-h-[24px] resize-none"
            {...props}
        />
    );
}<|MERGE_RESOLUTION|>--- conflicted
+++ resolved
@@ -105,16 +105,10 @@
                     <p className="text-muted-foreground text-sm">Description</p>
                     {isEditable ? (
                         <AutoResizeTextarea
-<<<<<<< HEAD
-                            aria-label="Description"
-                            value={editedDescription}
-                            onChange={(e) => setEditedDescription(e.target.value)}
-=======
                             value={editedDescription}
                             onChange={(e) => setEditedDescription(e.target.value)}
                             label="Transaction description"
                             id="transaction-description"
->>>>>>> b86df30b
                         />
                     ) : (
                         <p>{editedDescription ?? '-'}</p>
@@ -126,16 +120,10 @@
                     <p className="text-muted-foreground text-sm">Note</p>
                     {isEditable ? (
                         <AutoResizeTextarea
-<<<<<<< HEAD
-                            aria-label="Note"
-                            value={editedNote}
-                            onChange={(e) => setEditedNote(e.target.value)}
-=======
                             value={editedNote}
                             onChange={(e) => setEditedNote(e.target.value)}
                             label="Transaction note"
                             id="transaction-note"
->>>>>>> b86df30b
                         />
                     ) : (
                         <p>{editedNote ?? '-'}</p>
@@ -159,16 +147,12 @@
                     <p className="text-muted-foreground text-sm">Partner</p>
                     {isEditable ? (
                         <AutoResizeTextarea
-<<<<<<< HEAD
-                            aria-label="Partner"
-                            value={editedPartner}
-                            onChange={(e) => setEditedPartner(e.target.value)}
-=======
+
                             value={editedPartner}
                             onChange={(e) => setEditedPartner(e.target.value)}
                             label="Transaction partner"
                             id="transaction-partner"
->>>>>>> b86df30b
+
                         />
                     ) : (
                         <p>{editedPartner ?? '-'}</p>
@@ -179,16 +163,12 @@
                     <p className="text-muted-foreground text-sm">Place</p>
                     {isEditable ? (
                         <AutoResizeTextarea
-<<<<<<< HEAD
-                            aria-label="Place"
-                            value={editedPlace}
-                            onChange={(e) => setEditedPlace(e.target.value)}
-=======
+
                             value={editedPlace}
                             onChange={(e) => setEditedPlace(e.target.value)}
                             label="Transaction place"
                             id="transaction-place"
->>>>>>> b86df30b
+
                         />
                     ) : (
                         <p>{editedPlace ?? '-'}</p>
